--- conflicted
+++ resolved
@@ -310,13 +310,8 @@
 
   # Deletes the volume and blocks until done (or times out)
   def delete_volume(volume_id, timeout)
-<<<<<<< HEAD
     vol = volume_by_id(volume_id)
     raise "Cannot delete volume #{volume_id} as it is currently attached to #{vol[:attachments].size} node(s)" unless vol[:attachments].empty?
-=======
-    vol = determine_volume
-    raise "Cannot delete volume #{volume_id} as it is currently attached to #{volume_by_id(volume_id)[:attachments].size} node(s)" unless vol[:attachments].empty?
->>>>>>> b63894c5
 
     Chef::Log.debug("Deleting #{volume_id}")
     ec2.delete_volume(volume_id: volume_id)
