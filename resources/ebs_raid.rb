actions :auto_attach

default_action :auto_attach

<<<<<<< HEAD
attribute :aws_access_key,        :kind_of => String, :required => true
attribute :aws_secret_access_key, :kind_of => String, :required => true
=======
attribute :aws_access_key,        :kind_of => String
attribute :aws_secret_access_key, :kind_of => String
>>>>>>> f84de5cc
attribute :mount_point,           :kind_of => String
attribute :mount_point_owner,     :kind_of => String, :default => 'root'
attribute :mount_point_group,     :kind_of => String, :default => 'root'
attribute :mount_point_mode,      :kind_of => String, :default => 00755
attribute :disk_count,            :kind_of => Integer
attribute :disk_size,             :kind_of => Integer
attribute :level,                 :default => 10
attribute :filesystem,            :default => "ext4"
attribute :filesystem_options,    :default => "rw,noatime,nobootwait"
attribute :snapshots,             :default => []
attribute :disk_type,             :kind_of => String, :default => 'standard'
attribute :disk_piops,            :kind_of => Integer, :default => 0
<|MERGE_RESOLUTION|>--- conflicted
+++ resolved
@@ -2,13 +2,8 @@
 
 default_action :auto_attach
 
-<<<<<<< HEAD
-attribute :aws_access_key,        :kind_of => String, :required => true
-attribute :aws_secret_access_key, :kind_of => String, :required => true
-=======
 attribute :aws_access_key,        :kind_of => String
 attribute :aws_secret_access_key, :kind_of => String
->>>>>>> f84de5cc
 attribute :mount_point,           :kind_of => String
 attribute :mount_point_owner,     :kind_of => String, :default => 'root'
 attribute :mount_point_group,     :kind_of => String, :default => 'root'
