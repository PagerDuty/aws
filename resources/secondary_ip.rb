actions :assign, :unassign
default_action :assign

state_attrs :aws_access_key,
            :ip,
            :interface,
            :timeout

attribute :aws_access_key,        kind_of: String
attribute :aws_secret_access_key, kind_of: String
attribute :aws_session_token,     kind_of: String, default: nil
attribute :ip,                    kind_of: String, default: nil
<<<<<<< HEAD
attribute :interface,             kind_of: String, default: nil
attribute :timeout,               default: 3 * 60 # 3 mins, nil or 0 for no timeout

def initialize(*args)
  super
  @action = :assign
end
=======
attribute :interface,             kind_of: String, default: 'eth0'
attribute :timeout,               default: 3 * 60 # 3 mins, nil or 0 for no timeout
>>>>>>> 7c68788f
<|MERGE_RESOLUTION|>--- conflicted
+++ resolved
@@ -10,15 +10,5 @@
 attribute :aws_secret_access_key, kind_of: String
 attribute :aws_session_token,     kind_of: String, default: nil
 attribute :ip,                    kind_of: String, default: nil
-<<<<<<< HEAD
 attribute :interface,             kind_of: String, default: nil
-attribute :timeout,               default: 3 * 60 # 3 mins, nil or 0 for no timeout
-
-def initialize(*args)
-  super
-  @action = :assign
-end
-=======
-attribute :interface,             kind_of: String, default: 'eth0'
-attribute :timeout,               default: 3 * 60 # 3 mins, nil or 0 for no timeout
->>>>>>> 7c68788f
+attribute :timeout,               default: 3 * 60 # 3 mins, nil or 0 for no timeout