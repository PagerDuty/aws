actions :assign, :unassign
default_action :assign

state_attrs :aws_access_key,
            :ip,
            :interface,
            :timeout

attribute :aws_access_key,        kind_of: String
attribute :aws_secret_access_key, kind_of: String
attribute :aws_session_token,     kind_of: String, default: nil
<<<<<<< HEAD
attribute :aws_assume_role_arn,   kind_of: String
attribute :aws_role_session_name, kind_of: String
=======
attribute :region,                kind_of: String, default: nil
>>>>>>> f4956728
attribute :ip,                    kind_of: String, default: nil
attribute :interface,             kind_of: String, default: nil
attribute :timeout,               default: 3 * 60 # 3 mins, nil or 0 for no timeout<|MERGE_RESOLUTION|>--- conflicted
+++ resolved
@@ -9,12 +9,9 @@
 attribute :aws_access_key,        kind_of: String
 attribute :aws_secret_access_key, kind_of: String
 attribute :aws_session_token,     kind_of: String, default: nil
-<<<<<<< HEAD
 attribute :aws_assume_role_arn,   kind_of: String
 attribute :aws_role_session_name, kind_of: String
-=======
 attribute :region,                kind_of: String, default: nil
->>>>>>> f4956728
 attribute :ip,                    kind_of: String, default: nil
 attribute :interface,             kind_of: String, default: nil
 attribute :timeout,               default: 3 * 60 # 3 mins, nil or 0 for no timeout