--- conflicted
+++ resolved
@@ -8,13 +8,10 @@
 attribute :aws_access_key,        kind_of: String
 attribute :aws_secret_access_key, kind_of: String
 attribute :aws_session_token,     kind_of: String, default: nil
-<<<<<<< HEAD
 attribute :aws_assume_role_arn,   kind_of: String
 attribute :aws_role_session_name, kind_of: String
 attribute :resource_id, kind_of: [String, Array], regex: /(i|snap|vol)-[a-fA-F0-9]{8}/
 attribute :tags, kind_of: Hash, required: true
-=======
 attribute :region,                kind_of: String, default: nil
 attribute :resource_id,           kind_of: [String, Array], regex: /(i|snap|vol)-[a-fA-F0-9]{8}/
-attribute :tags,                  kind_of: Hash, required: true
->>>>>>> f4956728
+attribute :tags,                  kind_of: Hash, required: true