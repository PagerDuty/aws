--- conflicted
+++ resolved
@@ -4,7 +4,6 @@
 
 This cookbook includes resources and providers to configure and manage Amazon Web Services components and offerings with the EC2 API. Currently supported resources:
 
-<<<<<<< HEAD
 - EBS Volumes (`ebs_volume`)
 - EBS Raid (`ebs_raid`)
 - Elastic IPs (`elastic_ip`)
@@ -12,21 +11,13 @@
 - AWS Resource Tags (`resource_tag`)
 - Secondary IPs (`secondary_ip`)
 - AWS Cloudwatch Instance Monitoring (`aws_instance_monitoring`)
-=======
-* EBS Volumes (`ebs_volume`)
-* EBS Raid (`ebs_raid`)
-* Elastic IPs (`elastic_ip`)
-* Elastic Load Balancer (`elastic_lb`)
-* AWS Resource Tags (`resource_tag`)
-* CloudFormation Stack Management (`cfn_stack`)
-* Kinesis Stream Management (`kinesis_stream`)
-* IAM User, Group, Policy, and Role Management:
- * (`iam_user`)
- * (`iam_group`)
- * (`iam_policy`)
- * (`iam_role`)
-
->>>>>>> f4956728
+- CloudFormation Stack Management (`cfn_stack`)
+- Kinesis Stream Management (`kinesis_stream`)
+- IAM User, Group, Policy, and Role Management:
+  - (`iam_user`)
+  - (`iam_group`)
+  - (`iam_policy`)
+  - (`iam_role`)
 
 Unsupported AWS resources that have other cookbooks include but are not limited to:
 
@@ -41,30 +32,21 @@
 
 ### Chef
 
-<<<<<<< HEAD
 - Chef 11.6+
-=======
-In order to manage AWS components, authentication credentials need to
-be available to the node. There are 3 ways to handle this:
+
+### Cookbooks
+
+- Ohai 2.1.0+
+
+## Credentials
+
+In order to manage AWS components, authentication credentials need to be available to the node. There are 3 ways to handle this:
 
 1. explicitly pass credentials parameter to the resource
 2. use the credentials in the `~/.aws/credentials` file
 3. let the resource pick up credentials from the IAM role assigned to the instance
 
-**Also new** resources can now assume an STS role, with support for MFA as well.
-Instructions are below in the relevant section.
->>>>>>> f4956728
-
-### Cookbooks
-
-- Ohai 2.1.0+
-
-## Credentials
-
-In order to manage AWS components, authentication credentials need to be available to the node. There are 2 way to handle this:
-
-1. explicitly pass credentials parameter to the resource
-2. let the resource pick up credentials from the IAM role assigned to the instance
+**Also new** resources can now assume an STS role, with support for MFA as well. Instructions are below in the relevant section.
 
 ### Using resource parameters
 
@@ -100,13 +82,9 @@
 
 We'll look at specific usage below.
 
-<<<<<<< HEAD
-### Using IAM instance role
-=======
-## Using local credentials
-
-If credentials are not supplied via parameters, resources will look for the
-credentials in the `~/.aws/credentials` file:
+### Using local credentials
+
+If credentials are not supplied via parameters, resources will look for the credentials in the `~/.aws/credentials` file:
 
 ```
 [default]
@@ -114,11 +92,9 @@
 aws_secret_access_key = ACCESS_KEY
 ```
 
-Note that this also accepts other profiles if they are supplied via the
-`ENV['AWS_PROFILE']` environment variable.
-
-## Using IAM instance role
->>>>>>> f4956728
+Note that this also accepts other profiles if they are supplied via the `ENV['AWS_PROFILE']` environment variable.
+
+### Using IAM instance role
 
 If your instance has an IAM role, then the credentials can be automatically resolved by the cookbook using Amazon instance metadata API.
 
@@ -172,23 +148,13 @@
 }
 ```
 
-<<<<<<< HEAD
-## Recipes
-=======
-## Assuming roles via STS and using MFA
-
-The following is an example of how roles can be assumed using MFA. The following
-can also be used to assumes roles that do not require MFA, just ensure that the
-MFA arguments (`serial_number` and `token_code`) are omitted.
-
-This assumes you have also stored the `cfn_role_arn`, and `mfa_serial`
-attributes as well, but there are plenty of ways these attributes can be
-supplied (they could be stored locally in the consuming cookbook, for example).
-
-Note that MFA codes cannot be recycled, hence the importance of creating a
-single STS session and passing that to resources. If multiple roles need to
-be assumed using MFA, it is probably prudent that these be broken up into
-different recipes and `chef-client` runs.
+### Assuming roles via STS and using MFA
+
+The following is an example of how roles can be assumed using MFA. The following can also be used to assumes roles that do not require MFA, just ensure that the MFA arguments (`serial_number` and `token_code`) are omitted.
+
+This assumes you have also stored the `cfn_role_arn`, and `mfa_serial` attributes as well, but there are plenty of ways these attributes can be supplied (they could be stored locally in the consuming cookbook, for example).
+
+Note that MFA codes cannot be recycled, hence the importance of creating a single STS session and passing that to resources. If multiple roles need to be assumed using MFA, it is probably prudent that these be broken up into different recipes and `chef-client` runs.
 
 ```
 require 'aws-sdk'
@@ -218,18 +184,15 @@
 end
 ```
 
-When running the cookbook, ensure that an attribute JSON is passed that supplies
-the MFA code. Example using chef-zero:
+When running the cookbook, ensure that an attribute JSON is passed that supplies the MFA code. Example using chef-zero:
 
 ```
 echo '{ "aws": { "mfa_code": "123456" } }' > mfa.json && chef-client -z -o 'recipe[aws_test]' -j mfa.json
 ```
 
-## Running outside of an AWS instance
-
-`region` can be specified if the cookbook is being run outside of an AWS instance.
-This can prevent some kinds of failures that happen when resources try to detect
-region.
+### Running outside of an AWS instance
+
+`region` can be specified if the cookbook is being run outside of an AWS instance. This can prevent some kinds of failures that happen when resources try to detect region.
 
 ```
 aws_cfn_stack 'kitchen-test-stack' do
@@ -239,10 +202,7 @@
 end
 ```
 
-
-Recipes
-=======
->>>>>>> f4956728
+## Recipes
 
 ### default.rb
 
@@ -313,7 +273,7 @@
 - `disk_count` - number of EBS volumes to raid
 - `disk_size` - size of EBS volumes to raid
 - `level` - RAID level (default 10)
-- `filesystem` - filesystem to format raid array (default ext4 supported ext4 or xfs) *NOTE* Using xfs assumes that you provide the underlying packages required for xfs to work. 
+- `filesystem` - filesystem to format raid array (default ext4 supported ext4 or xfs) _NOTE_ Using xfs assumes that you provide the underlying packages required for xfs to work.
 - `filesystem_options` - String of options to mount the filesystem with (default rw,noatime,nobootwait)
 - `snapshots` - array of EBS snapshots to restore. Snapshots must be taken using an ec2 consistent snapshot tool, and tagged with a number that indicates how many devices are in the array being backed up (e.g. "Logs Backup [0-4]" for a four-volume raid array snapshot)
 - `disk_type` - "standard", "io1", or "gp2" ("standard" is magnetic, "io1" is provisioned iops SSD, "gp2" is general purpose SSD)
@@ -532,9 +492,17 @@
 
 ## aws_secondary_ip
 
-<<<<<<< HEAD
 The `secondary_ip` resource provider allows one to assign/unassign multiple private secondary IPs on an instance in EC2-VPC. The number of secondary IP addresses that you can assign to an instance varies by instance type. If no ip address is provided on assign, a random one from within the subnet will be assigned. If no interface is provided, the default interface (which is pulled from Ohai) will be used.
-=======
+
+```ruby
+aws_secondary_ip "assign_additional_ip" do
+  aws_access_key aws['aws_access_key_id']
+  aws_secret_access_key aws['aws_secret_access_key']
+  ip ip_info['private_ip']
+  interface 'eth0'
+  action :assign
+end
+```
 
 ## aws_cfn_stack
 
@@ -562,30 +530,28 @@
 
 Actions:
 
- * `create`: Creates the stack, or updates it if it already exists.
- * `delete`: Begins the deletion process for the stack.
+- `create`: Creates the stack, or updates it if it already exists.
+- `delete`: Begins the deletion process for the stack.
 
 Attribute parameters are:
 
- * `template_source`: Required - the location of the CloudFormation template file.
-    The file should be stored in the `files` directory in the cookbook.
- * `parameters`: An array of `parameter_key` and `parameter_value` pairs for
-   parameters in the template. Follow the syntax in the example above.
- * `disable_rollback`: Set this to `true` if you want stack rollback to be disabled
-   if creation of the stack fails. Default: `false`
- * `stack_policy_body`: Optionally define a stack policy to apply to the stack,
-   mainly used in protecting stack resources after they are created. For more
-   information, see [Prevent Updates to Stack Resources](http://docs.aws.amazon.com/AWSCloudFormation/latest/UserGuide/protect-stack-resources.html)
-   in the CloudFormation user guide.
- * `iam_capability`: Set to `true` to allow the CloudFormation template to
-   create IAM resources. This is the equivalent of setting `CAPABILITY_IAM`
-   When using the SDK or CLI. Default: `false`
-
+- `template_source`: Required - the location of the CloudFormation template file.
+- The file should be stored in the `files` directory in the cookbook.
+- `parameters`: An array of `parameter_key` and `parameter_value` pairs for
+- parameters in the template. Follow the syntax in the example above.
+- `disable_rollback`: Set this to `true` if you want stack rollback to be disabled
+- if creation of the stack fails. Default: `false`
+- `stack_policy_body`: Optionally define a stack policy to apply to the stack,
+- mainly used in protecting stack resources after they are created. For more
+- information, see [Prevent Updates to Stack Resources](http://docs.aws.amazon.com/AWSCloudFormation/latest/UserGuide/protect-stack-resources.html)
+- in the CloudFormation user guide.
+- `iam_capability`: Set to `true` to allow the CloudFormation template to
+- create IAM resources. This is the equivalent of setting `CAPABILITY_IAM`
+- When using the SDK or CLI. Default: `false`
 
 ## aws_dynamodb_table
 
-Use this resource to create and delete DynamoDB tables. This includes the ability
-to add global secondary indexes to existing tables.
+Use this resource to create and delete DynamoDB tables. This includes the ability to add global secondary indexes to existing tables.
 
 ```
 aws_dynamodb_table 'example-table' do
@@ -647,40 +613,37 @@
 
 Actions:
 
-* `create`: Creates the table. Will update the following if the table exists:
- * `global_secondary_indexes`: Will remove non-existent indexes, add new ones,
-   and update throughput for existing ones. All attributes need to be present
-   in `attribute_definitions`. No effect if the resource is omitted.
- * `stream_specification`: Will update as shown. No effect is the resource is
-   omitted.
- * `provisioned_throughput`: Will update as shown.
-* `delete`: Deletes the index.
+- `create`: Creates the table. Will update the following if the table exists:
+
+  - `global_secondary_indexes`: Will remove non-existent indexes, add new ones,
+  - and update throughput for existing ones. All attributes need to be present
+  - in `attribute_definitions`. No effect if the resource is omitted.
+  - `stream_specification`: Will update as shown. No effect is the resource is
+  - omitted.
+  - `provisioned_throughput`: Will update as shown.
+
+- `delete`: Deletes the index.
 
 Attributes:
 
- * `attribute_definitions`: Required. Attributes to create for the table.
-   Mainly this is used to specify attributes that are used in keys, as otherwise
-   one can add any attribute they want to a DynamoDB table.
- * `key_schema`: Required. Used to create the primary key for the table.
-   Attributes need to be present in `attribute_definitions`.
- * `local_secondary_indexes`: Used to create any local secondary indexes for the
-   table. Attributes need to be present in `attribute_definitions`.
- * `global_secondary_indexes`: Used to create any global secondary indexes. Can
-   be done to an existing table. Attributes need to be present in
-   `attribute_definitions`.
- * `provisioned_throughput`: Define the throughput for this table.
- * `stream_specification`: Specify if there should be a stream for this table.
-
-Several of the attributes shown here take parameters as shown in the
-[AWS Ruby SDK Documentation](http://docs.aws.amazon.com/sdkforruby/api/Aws/DynamoDB/Client.html#create_table-instance_method).
-Also, the [AWS DynamoDB Documentation](http://docs.aws.amazon.com/amazondynamodb/latest/developerguide/Introduction.html)
-may be of further help as well.
+- `attribute_definitions`: Required. Attributes to create for the table.
+- Mainly this is used to specify attributes that are used in keys, as otherwise
+- one can add any attribute they want to a DynamoDB table.
+- `key_schema`: Required. Used to create the primary key for the table.
+- Attributes need to be present in `attribute_definitions`.
+- `local_secondary_indexes`: Used to create any local secondary indexes for the
+- table. Attributes need to be present in `attribute_definitions`.
+- `global_secondary_indexes`: Used to create any global secondary indexes. Can
+- be done to an existing table. Attributes need to be present in
+- `attribute_definitions`.
+- `provisioned_throughput`: Define the throughput for this table.
+- `stream_specification`: Specify if there should be a stream for this table.
+
+Several of the attributes shown here take parameters as shown in the [AWS Ruby SDK Documentation](http://docs.aws.amazon.com/sdkforruby/api/Aws/DynamoDB/Client.html#create_table-instance_method). Also, the [AWS DynamoDB Documentation](http://docs.aws.amazon.com/amazondynamodb/latest/developerguide/Introduction.html) may be of further help as well.
 
 ## aws_kinesis_stream
 
-Use this resource to create and delete Kinesis streams. Note that this resource
-cannot be used to modify the shard count as shard splitting is a somewhat
-complex operation (for example, even CloudFormation replaces streams upon update).
+Use this resource to create and delete Kinesis streams. Note that this resource cannot be used to modify the shard count as shard splitting is a somewhat complex operation (for example, even CloudFormation replaces streams upon update).
 
 ```
 aws_kinesis_stream 'example-stream' do
@@ -691,12 +654,10 @@
 
 Actions:
 
-* `create`: Creates the stream. No effect if the stream already exists.
-* `delete`: Deletes the stream.
-
-Use `starting_shard_count` to control the amount of shards the stream starts
-with.
-
+- `create`: Creates the stream. No effect if the stream already exists.
+- `delete`: Deletes the stream.
+
+Use `starting_shard_count` to control the amount of shards the stream starts with.
 
 ## aws_iam_user
 
@@ -711,15 +672,11 @@
 
 Actions:
 
- * `create`: Creates the user. No effect if the user already exists.
- * `delete`: Gracefully deletes the user (detatches from all attached entities,
-   and deletes the user).
-
-The IAM user takes the name of the resource. A `path` can be specified as well.
-For more information about paths, see
-[IAM Identifiers](http://docs.aws.amazon.com/AWSCloudFormation/latest/UserGuide/protect-stack-resources.html)
-in the Using IAM guide.
-
+- `create`: Creates the user. No effect if the user already exists.
+- `delete`: Gracefully deletes the user (detatches from all attached entities,
+- and deletes the user).
+
+The IAM user takes the name of the resource. A `path` can be specified as well. For more information about paths, see [IAM Identifiers](http://docs.aws.amazon.com/AWSCloudFormation/latest/UserGuide/protect-stack-resources.html) in the Using IAM guide.
 
 ## aws_iam_group
 
@@ -742,31 +699,28 @@
 
 Actions:
 
-* `create`: Creates the group, and updates members and attached policies if the
-  group already exists.
-* `delete`: Gracefully deletes the group (detatches from all attached entities,
-  and deletes the group).
-
+- `create`: Creates the group, and updates members and attached policies if the
+- group already exists.
+- `delete`: Gracefully deletes the group (detatches from all attached entities,
+- and deletes the group).
 
 Attribute parameters are:
 
- * `path`: A path can be supplied for the group. For information on paths, see
-   [IAM Identifiers](http://docs.aws.amazon.com/AWSCloudFormation/latest/UserGuide/protect-stack-resources.html)
-   in the Using IAM guide.
- * `members`: An array of IAM users that are a member of this group.
- * `remove_members`: Set to `false` to ensure that members are not removed from
-   the group when they are not present in the defined resource. Default: `true`
- * `policy_members`: An array of ARNs of IAM managed policies to attach to this
-   resource. Accepts both user-defined and AWS-defined policy ARNs.
- * `remove_policy_members`: Set to `false` to ensure that policies are not
-   detached from the group when they are not present in the defined resource.
-   Default: `true`
-
+- `path`: A path can be supplied for the group. For information on paths, see
+- [IAM Identifiers](http://docs.aws.amazon.com/AWSCloudFormation/latest/UserGuide/protect-stack-resources.html)
+- in the Using IAM guide.
+- `members`: An array of IAM users that are a member of this group.
+- `remove_members`: Set to `false` to ensure that members are not removed from
+- the group when they are not present in the defined resource. Default: `true`
+- `policy_members`: An array of ARNs of IAM managed policies to attach to this
+- resource. Accepts both user-defined and AWS-defined policy ARNs.
+- `remove_policy_members`: Set to `false` to ensure that policies are not
+- detached from the group when they are not present in the defined resource.
+- Default: `true`
 
 ## aws_iam_policy
 
-Use this resource to create an IAM policy. The policy takes the name of the
-resource.
+Use this resource to create an IAM policy. The policy takes the name of the resource.
 
 ```
 aws_iam_policy 'example-policy' do
@@ -795,25 +749,22 @@
 
 Actions:
 
-* `create`: Creates or updates the policy.
-* `delete`: Gracefully deletes the policy (detatches from all attached entities,
-  deletes all non-default policy versions, then deletes the policy).
-
+- `create`: Creates or updates the policy.
+- `delete`: Gracefully deletes the policy (detatches from all attached entities,
+- deletes all non-default policy versions, then deletes the policy).
 
 Attribute parameters are:
 
- * `path`: A path can be supplied for the group. For information on paths, see
-   [IAM Identifiers](http://docs.aws.amazon.com/AWSCloudFormation/latest/UserGuide/protect-stack-resources.html)
-   in the Using IAM guide.
- * `policy_document`: The JSON document for the policy.
- * `account_id`: The AWS account ID that the policy is going in. Required if
-   using non-user credentials (ie: IAM role through STS or instance role).
-
+- `path`: A path can be supplied for the group. For information on paths, see
+- [IAM Identifiers](http://docs.aws.amazon.com/AWSCloudFormation/latest/UserGuide/protect-stack-resources.html)
+- in the Using IAM guide.
+- `policy_document`: The JSON document for the policy.
+- `account_id`: The AWS account ID that the policy is going in. Required if
+- using non-user credentials (ie: IAM role through STS or instance role).
 
 ## aws_iam_role
 
-Use this resource to create an IAM role. The policy takes the name of the
-resource.
+Use this resource to create an IAM role. The policy takes the name of the resource.
 
 ```
 aws_iam_role 'example-role' do
@@ -841,38 +792,23 @@
 end
 ```
 
-* `create`: Creates the role if it does not exist. If the role exists, updates
-  attached policies and the `assume_role_policy_document`.
-* `delete`: Gracefully deletes the role (detatches from all attached entities,
-  and deletes the role).
+- `create`: Creates the role if it does not exist. If the role exists, updates
+- attached policies and the `assume_role_policy_document`.
+- `delete`: Gracefully deletes the role (detatches from all attached entities,
+- and deletes the role).
 
 Attribute parameters are:
 
- * `path`: A path can be supplied for the group. For information on paths, see
-   [IAM Identifiers](http://docs.aws.amazon.com/AWSCloudFormation/latest/UserGuide/protect-stack-resources.html)
-   in the Using IAM guide.
- * `policy_members`: An array of ARNs of IAM managed policies to attach to this
-   resource. Accepts both user-defined and AWS-defined policy ARNs.
- * `remove_policy_members`: Set to `false` to ensure that policies are not
-   detached from the group when they are not present in the defined resource.
-   Default: `true`
- * `assume_role_policy_document`: The JSON policy document to apply to this role
-   for trust relationships. Dictates what entities can assume this role.
-
-
-License and Author
-==================
->>>>>>> f4956728
-
-```ruby
-aws_secondary_ip "assign_additional_ip" do
-  aws_access_key aws['aws_access_key_id']
-  aws_secret_access_key aws['aws_secret_access_key']
-  ip ip_info['private_ip']
-  interface 'eth0'
-  action :assign
-end
-```
+- `path`: A path can be supplied for the group. For information on paths, see
+- [IAM Identifiers](http://docs.aws.amazon.com/AWSCloudFormation/latest/UserGuide/protect-stack-resources.html)
+- in the Using IAM guide.
+- `policy_members`: An array of ARNs of IAM managed policies to attach to this
+- resource. Accepts both user-defined and AWS-defined policy ARNs.
+- `remove_policy_members`: Set to `false` to ensure that policies are not
+- detached from the group when they are not present in the defined resource.
+- Default: `true`
+- `assume_role_policy_document`: The JSON policy document to apply to this role
+- for trust relationships. Dictates what entities can assume this role.
 
 ## License and Authors
 
