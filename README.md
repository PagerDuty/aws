--- conflicted
+++ resolved
@@ -7,11 +7,8 @@
 - Elastic IPs (`elastic_ip`)
 - Elastic Load Balancer (`elastic_lb`)
 - AWS Resource Tags (`resource_tag`)
-<<<<<<< HEAD
 - Secondary IPs (`secondary_ip`)
-=======
 - AWS Cloudwatch Instance Monitoring (`aws_instance_monitoring`)
->>>>>>> f6ff0abc
 
 Unsupported AWS resources that have other cookbooks include but are not limited to:
 - [Route53](https://supermarket.chef.io/cookbooks/route53)
@@ -312,11 +309,7 @@
 You can also store this in a role as an attribute or assign to the node directly, if preferred.
 
 ### aws_elastic_lb
-<<<<<<< HEAD
-`elastic_lb` operates similar to `elastic_ip`. Make sure that you've created the ELB and enabled your instances' availability zones prior to using this provider.
-=======
-`elastic_lb` functions similar to `elastic_ip'. Make sure that you've created the ELB and enabled your instances' availability zones prior to using this provider.
->>>>>>> f6ff0abc
+`elastic_lb` functions similarly to `elastic_ip`. Make sure that you've created the ELB and enabled your instances' availability zones prior to using this provider.
 
 For example, to register the node in the 'QA' ELB:
 
