--- conflicted
+++ resolved
@@ -339,13 +339,8 @@
     Chef::Log.info "Snapshot array is #{snapshots[i-1]}"
     creds = aws_creds() # cannot be invoked inside the block
     aws_ebs_volume disk_dev_path do
-<<<<<<< HEAD
-      aws_access_key          new_resource.aws_access_key
-      aws_secret_access_key   new_resource.aws_secret_access_key
-=======
       aws_access_key          creds['aws_access_key_id']
       aws_secret_access_key   creds['aws_secret_access_key']
->>>>>>> f84de5cc
       size                    disk_size
       volume_type             disk_type
       piops                   disk_piops
