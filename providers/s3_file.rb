--- conflicted
+++ resolved
@@ -30,27 +30,6 @@
   obj = ::Aws::S3::Object.new(bucket_name: new_resource.bucket, key: remote_path, client: s3)
   s3url = obj.presigned_url(:get, expires_in: 300)
 
-<<<<<<< HEAD
-  remote_file new_resource.name do
-    path new_resource.path
-    source s3url.gsub(%r{https://([\w\.\-]*)\.\{1\}s3.amazonaws.com:443}, 'https://s3.amazonaws.com:443/\1') # Fix for ssl cert issue
-    owner new_resource.owner
-    group new_resource.group
-    mode new_resource.mode
-    checksum new_resource.checksum
-    backup new_resource.backup
-    headers new_resource.headers
-    use_etag new_resource.use_etag
-    use_last_modified new_resource.use_last_modified
-    atomic_update new_resource.atomic_update
-    force_unlink new_resource.force_unlink
-    manage_symlink_source new_resource.manage_symlink_source
-    if node['platform_family'] == 'windows'
-      inherits new_resource.inherits
-      rights new_resource.rights
-    end
-    action resource_action
-=======
   if resource_action == :create
     if Opscode::Aws::S3.compare_md5s(obj, new_resource.path)
       Chef::Log.info("Remote and local files appear to be identical, skipping #{resource_action} operation.")
@@ -67,21 +46,17 @@
       mode new_resource.mode
       checksum new_resource.checksum
       backup new_resource.backup
+      headers new_resource.headers
+      use_etag new_resource.use_etag
+      use_last_modified new_resource.use_last_modified
+      atomic_update new_resource.atomic_update
+      force_unlink new_resource.force_unlink
+      manage_symlink_source new_resource.manage_symlink_source
       if node['platform_family'] == 'windows'
         inherits new_resource.inherits
         rights new_resource.rights
       end
       action resource_action
-
-      if version.major > 11 || (version.major == 11 && version.minor >= 6)
-        headers new_resource.headers
-        use_etag new_resource.use_etag
-        use_last_modified new_resource.use_last_modified
-        atomic_update new_resource.atomic_update
-        force_unlink new_resource.force_unlink
-        manage_symlink_source new_resource.manage_symlink_source
-      end
     end
->>>>>>> 9ccd0b41
   end
 end